--- conflicted
+++ resolved
@@ -137,7 +137,6 @@
 		const client = (await db.$client.connect()) as PoolClient;
 		client.on("notification", (evt) => {
 			if (evt.channel !== "kyoo_image") return;
-<<<<<<< HEAD
 			try {
 				processAll();
 			} catch (e) {
@@ -148,9 +147,6 @@
 					},
 				);
 			}
-=======
-			processAll();
->>>>>>> bec3cfb8
 		});
 		await client.query("listen kyoo_image");
 
@@ -209,7 +205,6 @@
 				span.recordException(err);
 				span.setStatus({ code: SpanStatusCode.ERROR });
 			}
-<<<<<<< HEAD
 			logger.error("Failed to download image. imageurl={url}, error={error}", {
 				url: img.url,
 				error: err,
@@ -218,7 +213,6 @@
 				.update(mqueue)
 				.set({ attempt: sql`${mqueue.attempt}+1` })
 				.where(eq(mqueue.id, item.id));
-=======
 			console.error("Failed to download image", img.url, err);
 			try {
 				await tx
@@ -228,7 +222,6 @@
 			} catch (e) {
 				console.error("Failed to mark download as failed", e);
 			}
->>>>>>> bec3cfb8
 		}
 		return true;
 	});
