using System;
using System.Collections.Generic;
using System.Linq;
using System.Threading.Tasks;
using Kyoo.Models;
using Kyoo.Models.Exceptions;
using Microsoft.EntityFrameworkCore;
using Microsoft.Extensions.DependencyInjection;

namespace Kyoo.Controllers
{
	public class CollectionRepository : LocalRepository<Collection>, ICollectionRepository
	{
		private readonly DatabaseContext _database;
		private readonly Lazy<IShowRepository> _shows;
		private readonly Lazy<ILibraryRepository> _libraries;
		protected override Expression<Func<Collection, object>> DefaultSort => x => x.Name;

		public CollectionRepository(DatabaseContext database, IServiceProvider services) : base(database)
		{
			_database = database;
			_shows = new Lazy<IShowRepository>(services.GetRequiredService<IShowRepository>);
			_libraries = new Lazy<ILibraryRepository>(services.GetRequiredService<ILibraryRepository>);
		}

		public override void Dispose()
		{
			base.Dispose();
			if (_shows.IsValueCreated)
				_shows.Value.Dispose();
			if (_libraries.IsValueCreated)
				_libraries.Value.Dispose();
		}

		public override async ValueTask DisposeAsync()
		{
			await _database.DisposeAsync();
			if (_shows.IsValueCreated)
				await _shows.Value.DisposeAsync();
			if (_libraries.IsValueCreated)
				await _libraries.Value.DisposeAsync();
		}

		public override async Task<ICollection<Collection>> Search(string query)
		{
			return await _database.Collections
				.Where(x => EF.Functions.ILike(x.Name, $"%{query}%"))
				.Take(20)
				.ToListAsync();
		}

<<<<<<< HEAD
		public async Task<ICollection<Collection>> GetAll()
		{
			return await _database.Collections.ToListAsync();
		}

		public async Task<int> Create(Collection obj)
=======
		public override async Task<Collection> Create(Collection obj)
>>>>>>> 49471e01
		{
			if (obj == null)
				throw new ArgumentNullException(nameof(obj));

			_database.Entry(obj).State = EntityState.Added;
			await _database.SaveChangesAsync($"Trying to insert a duplicated collection (slug {obj.Slug} already exists).");
			return obj;
		}

		protected override Task Validate(Collection ressource)
		{
			return Task.CompletedTask;
		}

		public override async Task Delete(Collection obj)
		{
			if (obj == null)
				throw new ArgumentNullException(nameof(obj));

			_database.Entry(obj).State = EntityState.Deleted;
			if (obj.Links != null)
				foreach (CollectionLink link in obj.Links)
					_database.Entry(link).State = EntityState.Deleted;
			if (obj.LibraryLinks != null)
				foreach (LibraryLink link in obj.LibraryLinks)
					_database.Entry(link).State = EntityState.Deleted;
			await _database.SaveChangesAsync();
		}

		public async Task<ICollection<Collection>> GetFromShow(int showID, 
			Expression<Func<Collection, bool>> where = null,
			Sort<Collection> sort = default,
			Pagination limit = default)
		{
			ICollection<Collection> collections = await ApplyFilters(_database.CollectionLinks
					.Where(x => x.ShowID == showID)
					.Select(x => x.Collection),
				where,
				sort,
				limit);
			if (!collections.Any() & await _shows.Value.Get(showID) == null)
				throw new ItemNotFound();
			return collections;
		}

		public async Task<ICollection<Collection>> GetFromShow(string showSlug, 
			Expression<Func<Collection, bool>> where = null,
			Sort<Collection> sort = default,
			Pagination limit = default)
		{
			ICollection<Collection> collections = await ApplyFilters(_database.CollectionLinks
					.Where(x => x.Show.Slug == showSlug)
					.Select(x => x.Collection),
				where,
				sort,
				limit);
			if (!collections.Any() & await _shows.Value.Get(showSlug) == null)
				throw new ItemNotFound();
			return collections;
		}

		public async Task<ICollection<Collection>> GetFromLibrary(int id,
			Expression<Func<Collection, bool>> where = null,
			Sort<Collection> sort = default,
			Pagination limit = default)
		{
			ICollection<Collection> collections = await ApplyFilters(_database.LibraryLinks
					.Where(x => x.LibraryID == id && x.CollectionID != null)
					.Select(x => x.Collection),
				where,
				sort,
				limit);
			if (!collections.Any() && await _libraries.Value.Get(id) == null)
				throw new ItemNotFound();
			return collections;
		}

		public async Task<ICollection<Collection>> GetFromLibrary(string slug,
			Expression<Func<Collection, bool>> where = null,
			Sort<Collection> sort = default,
			Pagination limit = default)
		{
			ICollection<Collection> collections = await ApplyFilters(_database.LibraryLinks
					.Where(x => x.Library.Slug == slug && x.CollectionID != null)
					.Select(x => x.Collection),
				where,
				sort,
				limit);
			if (!collections.Any() && await _libraries.Value.Get(slug) == null)
				throw new ItemNotFound();
			return collections;
		}
	}
	
	
}<|MERGE_RESOLUTION|>--- conflicted
+++ resolved
@@ -1,6 +1,7 @@
 using System;
 using System.Collections.Generic;
 using System.Linq;
+using System.Linq.Expressions;
 using System.Threading.Tasks;
 using Kyoo.Models;
 using Kyoo.Models.Exceptions;
@@ -49,16 +50,7 @@
 				.ToListAsync();
 		}
 
-<<<<<<< HEAD
-		public async Task<ICollection<Collection>> GetAll()
-		{
-			return await _database.Collections.ToListAsync();
-		}
-
-		public async Task<int> Create(Collection obj)
-=======
 		public override async Task<Collection> Create(Collection obj)
->>>>>>> 49471e01
 		{
 			if (obj == null)
 				throw new ArgumentNullException(nameof(obj));
